//
//  HubTests.swift
//
//  Created by Pedro Cuenca on 18/05/2023.
//

@testable import Hub
import XCTest

class HubTests: XCTestCase {
    let downloadDestination: URL = {
        let base = FileManager.default.urls(for: .cachesDirectory, in: .userDomainMask).first!
        return base.appending(component: "huggingface-tests")
    }()

    override func setUp() { }

    override func tearDown() {
        do {
            try FileManager.default.removeItem(at: downloadDestination)
        } catch {
            print("Can't remove test download destination \(downloadDestination), error: \(error)")
        }
    }

    var hubApi: HubApi { HubApi(downloadBase: downloadDestination) }

    func testConfigDownload() async {
        do {
            let configLoader = LanguageModelConfigurationFromHub(modelName: "t5-base", hubApi: hubApi)
            let config = try await configLoader.modelConfig

            // Test leaf value (Int)
            guard let eos = config["eos_token_id"].integer() else {
                XCTFail("nil leaf value (Int)")
                return
            }
            XCTAssertEqual(eos, 1)

            // Test leaf value (String)
            guard let modelType = config["model_type"].string() else {
                XCTFail("nil leaf value (String)")
                return
            }
            XCTAssertEqual(modelType, "t5")

            // Test leaf value (Array)
            guard let architectures: [String] = config["architectures"].get() else {
                XCTFail("nil array")
                return
            }
            XCTAssertEqual(architectures, ["T5ForConditionalGeneration"])

            // Test nested wrapper
            guard !config["task_specific_params"].isNull() else {
                XCTFail("nil nested wrapper")
                return
            }

            guard let summarizationMaxLength = config["task_specific_params"]["summarization"]["max_length"].integer() else {
                XCTFail("cannot traverse nested containers")
                return
            }
            XCTAssertEqual(summarizationMaxLength, 200)
        } catch {
            XCTFail("Cannot download test configuration from the Hub: \(error)")
        }
    }

    func testConfigCamelCase() async {
        do {
            let configLoader = LanguageModelConfigurationFromHub(modelName: "t5-base", hubApi: hubApi)
            let config = try await configLoader.modelConfig

            // Test leaf value (Int)
            guard let eos = config["eosTokenId"].integer() else {
                XCTFail("nil leaf value (Int)")
                return
            }
            XCTAssertEqual(eos, 1)

            // Test leaf value (String)
            guard let modelType = config["modelType"].string() else {
                XCTFail("nil leaf value (String)")
                return
            }
            XCTAssertEqual(modelType, "t5")
<<<<<<< HEAD
                        
            guard let summarizationMaxLength = config["taskSpecificParams"]["summarization"]["maxLength"].integer() else {
=======

            guard let summarizationMaxLength = config.taskSpecificParams?.summarization?.maxLength?.intValue else {
>>>>>>> ca72653d
                XCTFail("cannot traverse nested containers")
                return
            }
            XCTAssertEqual(summarizationMaxLength, 200)
        } catch {
            XCTFail("Cannot download test configuration from the Hub: \(error)")
        }
    }

    func testConfigUnicode() {
        // These are two different characters
        let json = "{\"vocab\": {\"à\": 1, \"à\": 2}}"
        let data = json.data(using: .utf8)
        let dict = try! JSONSerialization.jsonObject(with: data!, options: []) as! [NSString: Any]
        let config = Config(dict)

        let vocab = config["vocab"].dictionary(or: [:])

        XCTAssertEqual(vocab.count, 2)
    }

    func testConfigTokenValue() throws {
        let config1 = Config(["cls": ["str" as String, 100 as UInt] as [Any]])
        let tokenValue1 = config1.cls?.token()
        XCTAssertEqual(tokenValue1?.0, 100)
        XCTAssertEqual(tokenValue1?.1, "str")

        let data = #"{"cls": ["str", 100]}"#.data(using: .utf8)!
        let dict = try JSONSerialization.jsonObject(with: data, options: []) as! [NSString: Any]
        let config2 = Config(dict)
        let tokenValue2 = config2.cls?.token()
        XCTAssertEqual(tokenValue2?.0, 100)
        XCTAssertEqual(tokenValue2?.1, "str")
    }
}<|MERGE_RESOLUTION|>--- conflicted
+++ resolved
@@ -85,13 +85,8 @@
                 return
             }
             XCTAssertEqual(modelType, "t5")
-<<<<<<< HEAD
                         
             guard let summarizationMaxLength = config["taskSpecificParams"]["summarization"]["maxLength"].integer() else {
-=======
-
-            guard let summarizationMaxLength = config.taskSpecificParams?.summarization?.maxLength?.intValue else {
->>>>>>> ca72653d
                 XCTFail("cannot traverse nested containers")
                 return
             }
